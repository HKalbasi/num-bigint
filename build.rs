extern crate autocfg;

use std::env;
use std::error::Error;
use std::fs::File;
use std::io::Write;
use std::path::Path;

fn main() {
    let ac = autocfg::new();

    if ac.probe_type("i128") {
        autocfg::emit("has_i128");

        let pointer_width = env::var("CARGO_CFG_TARGET_POINTER_WIDTH");
        if pointer_width.as_ref().map(String::as_str) == Ok("64") {
            autocfg::emit("u64_digit");
        }
    } else if env::var_os("CARGO_FEATURE_I128").is_some() {
        panic!("i128 support was not detected!");
    }

<<<<<<< HEAD
    autocfg::rerun_path(file!());

    write_radix_bases().unwrap();
}

/// Write tables of the greatest power of each radix for the given bit size.  These are returned
/// from `biguint::get_radix_base` to batch the multiplication/division of radix conversions on
/// full `BigUint` values, operating on primitive integers as much as possible.
///
/// e.g. BASES_16[3] = (59049, 10) // 3¹⁰ fits in u16, but 3¹¹ is too big
///      BASES_32[3] = (3486784401, 20)
///      BASES_64[3] = (12157665459056928801, 40)
///
/// Powers of two are not included, just zeroed, as they're implemented with shifts.
#[allow(unknown_lints, bare_trait_objects)]
fn write_radix_bases() -> Result<(), Box<Error>> {
    let out_dir = env::var("OUT_DIR")?;
    let dest_path = Path::new(&out_dir).join("radix_bases.rs");
    let mut f = File::create(&dest_path)?;

    for &bits in &[16, 32, 64] {
        let max = if bits < 64 {
            (1 << bits) - 1
        } else {
            std::u64::MAX
        };

        writeln!(f, "#[deny(overflowing_literals)]")?;
        writeln!(
            f,
            "pub static BASES_{bits}: [(u{bits}, usize); 257] = [",
            bits = bits
        )?;
        for radix in 0u64..257 {
            let (base, power) = if radix == 0 || radix.is_power_of_two() {
                (0, 0)
            } else {
                let mut power = 1;
                let mut base = radix;

                while let Some(b) = base.checked_mul(radix) {
                    if b > max {
                        break;
                    }
                    base = b;
                    power += 1;
                }
                (base, power)
            };
            writeln!(f, "    ({}, {}), // {}", base, power, radix)?;
        }
        writeln!(f, "];")?;
    }

    Ok(())
=======
    autocfg::rerun_path("build.rs");
>>>>>>> 47d0846e
}<|MERGE_RESOLUTION|>--- conflicted
+++ resolved
@@ -20,8 +20,7 @@
         panic!("i128 support was not detected!");
     }
 
-<<<<<<< HEAD
-    autocfg::rerun_path(file!());
+    autocfg::rerun_path("build.rs");
 
     write_radix_bases().unwrap();
 }
@@ -76,7 +75,4 @@
     }
 
     Ok(())
-=======
-    autocfg::rerun_path("build.rs");
->>>>>>> 47d0846e
 }