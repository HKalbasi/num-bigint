--- conflicted
+++ resolved
@@ -35,11 +35,7 @@
 [dependencies]
 
 [dependencies.num-integer]
-<<<<<<< HEAD
-version = "0.1.41"
-=======
 version = "0.1.42"
->>>>>>> 47d0846e
 default-features = false
 
 [dependencies.num-traits]
